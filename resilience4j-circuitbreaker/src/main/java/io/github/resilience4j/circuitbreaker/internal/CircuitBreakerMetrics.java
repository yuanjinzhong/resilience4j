/*
 *
 *  Copyright 2016 Robert Winkler and Bohdan Storozhuk
 *
 *  Licensed under the Apache License, Version 2.0 (the "License");
 *  you may not use this file except in compliance with the License.
 *  You may obtain a copy of the License at
 *
 *         http://www.apache.org/licenses/LICENSE-2.0
 *
 *  Unless required by applicable law or agreed to in writing, software
 *  distributed under the License is distributed on an "AS IS" BASIS,
 *  WITHOUT WARRANTIES OR CONDITIONS OF ANY KIND, either express or implied.
 *  See the License for the specific language governing permissions and
 *  limitations under the License.
 *
 *
 */
package io.github.resilience4j.circuitbreaker.internal;


import io.github.resilience4j.circuitbreaker.CircuitBreaker;
import io.github.resilience4j.circuitbreaker.CircuitBreakerConfig;
import io.github.resilience4j.circuitbreaker.CircuitBreakerConfig.SlidingWindowSynchronizationStrategy;
import io.github.resilience4j.core.metrics.*;

import java.time.Clock;
import java.util.concurrent.TimeUnit;
import java.util.concurrent.atomic.LongAdder;

import static io.github.resilience4j.core.metrics.Metrics.Outcome;

class CircuitBreakerMetrics implements CircuitBreaker.Metrics {

    private final Metrics metrics;
    private final float failureRateThreshold;
    private final float slowCallRateThreshold;
    private final long slowCallDurationThresholdInNanos;
    private final LongAdder numberOfNotPermittedCalls;
    private int minimumNumberOfCalls;

    private CircuitBreakerMetrics(int slidingWindowSize,
        CircuitBreakerConfig.SlidingWindowType slidingWindowType,
        CircuitBreakerConfig circuitBreakerConfig) {
        if (slidingWindowType == CircuitBreakerConfig.SlidingWindowType.COUNT_BASED) {
            this.metrics = buildCountBasedMetrics(
                slidingWindowSize,
                circuitBreakerConfig.getSlidingWindowSynchronizationStrategy()
            );
            this.minimumNumberOfCalls = Math
                .min(circuitBreakerConfig.getMinimumNumberOfCalls(), slidingWindowSize);
        } else {
            this.metrics = buildTimeBasedMetrics(
                slidingWindowSize,
                circuitBreakerConfig.getClock(),
                circuitBreakerConfig.getSlidingWindowSynchronizationStrategy()
            );
            this.minimumNumberOfCalls = circuitBreakerConfig.getMinimumNumberOfCalls();
        }
        this.failureRateThreshold = circuitBreakerConfig.getFailureRateThreshold();
        this.slowCallRateThreshold = circuitBreakerConfig.getSlowCallRateThreshold();
        this.slowCallDurationThresholdInNanos = circuitBreakerConfig.getSlowCallDurationThreshold()
            .toNanos();
        this.numberOfNotPermittedCalls = new LongAdder();
    }

    private CircuitBreakerMetrics(int slidingWindowSize,
        CircuitBreakerConfig circuitBreakerConfig) {
        this(slidingWindowSize, circuitBreakerConfig.getSlidingWindowType(), circuitBreakerConfig);
    }

<<<<<<< HEAD
    /**
     *  circuitBreakerConfig.getSlidingWindowSize()： close 状态下 对应的滑动窗口大小
     * @param circuitBreakerConfig
     * @param clock
     * @return
     */
    static CircuitBreakerMetrics forClosed(CircuitBreakerConfig circuitBreakerConfig, Clock clock) {
=======
    static CircuitBreakerMetrics forClosed(CircuitBreakerConfig circuitBreakerConfig) {
>>>>>>> d0d150f2
        return new CircuitBreakerMetrics(circuitBreakerConfig.getSlidingWindowSize(),
            circuitBreakerConfig);
    }

    /**
     *
     * @param permittedNumberOfCallsInHalfOpenState  半开状态下，对应的滑动窗口的大小
     * @param circuitBreakerConfig
     * @param clock
     * @return
     */
    static CircuitBreakerMetrics forHalfOpen(int permittedNumberOfCallsInHalfOpenState,
        CircuitBreakerConfig circuitBreakerConfig) {
        return new CircuitBreakerMetrics(permittedNumberOfCallsInHalfOpenState,
            CircuitBreakerConfig.SlidingWindowType.COUNT_BASED, circuitBreakerConfig);
    }

<<<<<<< HEAD
    static CircuitBreakerMetrics forForcedOpen(CircuitBreakerConfig circuitBreakerConfig, Clock clock) {
        /**
         * 断路器强制打开状态下，滑动窗口的大小是0，也就是不需要统计数据，之后关闭
         */
=======
    static CircuitBreakerMetrics forForcedOpen(CircuitBreakerConfig circuitBreakerConfig) {
>>>>>>> d0d150f2
        return new CircuitBreakerMetrics(0, CircuitBreakerConfig.SlidingWindowType.COUNT_BASED,
            circuitBreakerConfig);
    }

<<<<<<< HEAD
    static CircuitBreakerMetrics forDisabled(CircuitBreakerConfig circuitBreakerConfig, Clock clock) {
        /**
         * 断路器禁用的状态下，滑动窗口的大小是0
         */
=======
    static CircuitBreakerMetrics forDisabled(CircuitBreakerConfig circuitBreakerConfig) {
>>>>>>> d0d150f2
        return new CircuitBreakerMetrics(0, CircuitBreakerConfig.SlidingWindowType.COUNT_BASED,
            circuitBreakerConfig);
    }

    static CircuitBreakerMetrics forMetricsOnly(CircuitBreakerConfig circuitBreakerConfig) {
        return forClosed(circuitBreakerConfig);
    }

    /**
     * Records a call which was not permitted, because the CircuitBreaker state is OPEN.
     */
    void onCallNotPermitted() {
        numberOfNotPermittedCalls.increment();
    }

    /**
     * Records a successful call and checks if the thresholds are exceeded.
     *
     * @return the result of the check
     */
    public Result onSuccess(long duration, TimeUnit durationUnit) {
        Snapshot snapshot;
        if (durationUnit.toNanos(duration) > slowCallDurationThresholdInNanos) {
            snapshot = metrics.record(duration, durationUnit, Outcome.SLOW_SUCCESS);
        } else {
            snapshot = metrics.record(duration, durationUnit, Outcome.SUCCESS);
        }
        return checkIfThresholdsExceeded(snapshot);
    }

    /**
     * Records a failed call and checks if the thresholds are exceeded.
     *
     * @return the result of the check
     */
    public Result onError(long duration, TimeUnit durationUnit) {
        Snapshot snapshot;
        if (durationUnit.toNanos(duration) > slowCallDurationThresholdInNanos) {
            snapshot = metrics.record(duration, durationUnit, Outcome.SLOW_ERROR);
        } else {
            snapshot = metrics.record(duration, durationUnit, Outcome.ERROR);
        }
        return checkIfThresholdsExceeded(snapshot);
    }

    /**
     * Checks if the failure rate is above the threshold or if the slow calls percentage is above
     * the threshold.
     *
     * @param snapshot a metrics snapshot
     * @return false, if the thresholds haven't been exceeded.
     */
    private Result checkIfThresholdsExceeded(Snapshot snapshot) {
        float failureRateInPercentage = getFailureRate(snapshot);
        float slowCallsInPercentage = getSlowCallRate(snapshot);

        if (failureRateInPercentage == -1 || slowCallsInPercentage == -1) {
            return Result.BELOW_MINIMUM_CALLS_THRESHOLD;
        }
        if (failureRateInPercentage >= failureRateThreshold
            && slowCallsInPercentage >= slowCallRateThreshold) {
            return Result.ABOVE_THRESHOLDS;
        }
        if (failureRateInPercentage >= failureRateThreshold) {
            return Result.FAILURE_RATE_ABOVE_THRESHOLDS;
        }

        if (slowCallsInPercentage >= slowCallRateThreshold) {
            return Result.SLOW_CALL_RATE_ABOVE_THRESHOLDS;
        }
        return Result.BELOW_THRESHOLDS;
    }

    private float getSlowCallRate(Snapshot snapshot) {
        int bufferedCalls = snapshot.getTotalNumberOfCalls();
        if (bufferedCalls == 0 || bufferedCalls < minimumNumberOfCalls) {
            return -1.0f;
        }
        return snapshot.getSlowCallRate();
    }

    private float getFailureRate(Snapshot snapshot) {
        int bufferedCalls = snapshot.getTotalNumberOfCalls();
        if (bufferedCalls == 0 || bufferedCalls < minimumNumberOfCalls) {
            return -1.0f;
        }
        return snapshot.getFailureRate();
    }

    private Metrics buildCountBasedMetrics(
        int slidingWindowSize,
        SlidingWindowSynchronizationStrategy slidingWindowSynchronizationStrategy
    ) {
        if (slidingWindowSynchronizationStrategy == SlidingWindowSynchronizationStrategy.SYNCHRONIZED) {
            return new FixedSizeSlidingWindowMetrics(slidingWindowSize);
        } else {
            return new LockFreeFixedSizeSlidingWindowMetrics(slidingWindowSize);
        }
    }

    private Metrics buildTimeBasedMetrics(
        int slidingWindowSize,
        Clock clock,
        SlidingWindowSynchronizationStrategy slidingWindowSynchronizationStrategy
    ) {
        if (slidingWindowSynchronizationStrategy == SlidingWindowSynchronizationStrategy.SYNCHRONIZED) {
            return new SlidingTimeWindowMetrics(slidingWindowSize, clock);
        } else {
            return new LockFreeSlidingTimeWindowMetrics(slidingWindowSize, io.github.resilience4j.core.Clock.SYSTEM);
        }
    }
                                   /**
     * {@inheritDoc}
     */
                                   @Override
    public float getFailureRate() {
        return getFailureRate(metrics.getSnapshot());
    }

    /**
     * {@inheritDoc}
     */
    @Override
    public float getSlowCallRate() {
        return getSlowCallRate(metrics.getSnapshot());
    }

    /**
     * {@inheritDoc}
     */
    @Override
    public int getNumberOfSuccessfulCalls() {
        return this.metrics.getSnapshot().getNumberOfSuccessfulCalls();
    }

    /**
     * {@inheritDoc}
     */
    @Override
    public int getNumberOfBufferedCalls() {
        return this.metrics.getSnapshot().getTotalNumberOfCalls();
    }

    @Override
    public int getNumberOfFailedCalls() {
        return this.metrics.getSnapshot().getNumberOfFailedCalls();
    }

    @Override
    public int getNumberOfSlowCalls() {
        return this.metrics.getSnapshot().getTotalNumberOfSlowCalls();
    }

    @Override
    public int getNumberOfSlowSuccessfulCalls() {
        return this.metrics.getSnapshot().getNumberOfSlowSuccessfulCalls();
    }

    @Override
    public int getNumberOfSlowFailedCalls() {
        return this.metrics.getSnapshot().getNumberOfSlowFailedCalls();
    }

    /**
     * {@inheritDoc}
     */
    @Override
    public long getNumberOfNotPermittedCalls() {
        return this.numberOfNotPermittedCalls.sum();
    }

    enum Result {
        BELOW_THRESHOLDS,
        FAILURE_RATE_ABOVE_THRESHOLDS,
        SLOW_CALL_RATE_ABOVE_THRESHOLDS,
        ABOVE_THRESHOLDS,
        BELOW_MINIMUM_CALLS_THRESHOLD;

        public static boolean hasExceededThresholds(Result result) {
            return hasFailureRateExceededThreshold(result) ||
                hasSlowCallRateExceededThreshold(result);
        }

        public static boolean hasFailureRateExceededThreshold(Result result) {
            return result == ABOVE_THRESHOLDS || result == FAILURE_RATE_ABOVE_THRESHOLDS;
        }

        public static boolean hasSlowCallRateExceededThreshold(Result result) {
            return result == ABOVE_THRESHOLDS || result == SLOW_CALL_RATE_ABOVE_THRESHOLDS;
        }
    }
}<|MERGE_RESOLUTION|>--- conflicted
+++ resolved
@@ -68,18 +68,13 @@
         CircuitBreakerConfig circuitBreakerConfig) {
         this(slidingWindowSize, circuitBreakerConfig.getSlidingWindowType(), circuitBreakerConfig);
     }
-
-<<<<<<< HEAD
     /**
      *  circuitBreakerConfig.getSlidingWindowSize()： close 状态下 对应的滑动窗口大小
      * @param circuitBreakerConfig
      * @param clock
      * @return
      */
-    static CircuitBreakerMetrics forClosed(CircuitBreakerConfig circuitBreakerConfig, Clock clock) {
-=======
     static CircuitBreakerMetrics forClosed(CircuitBreakerConfig circuitBreakerConfig) {
->>>>>>> d0d150f2
         return new CircuitBreakerMetrics(circuitBreakerConfig.getSlidingWindowSize(),
             circuitBreakerConfig);
     }
@@ -97,26 +92,18 @@
             CircuitBreakerConfig.SlidingWindowType.COUNT_BASED, circuitBreakerConfig);
     }
 
-<<<<<<< HEAD
-    static CircuitBreakerMetrics forForcedOpen(CircuitBreakerConfig circuitBreakerConfig, Clock clock) {
+    static CircuitBreakerMetrics forForcedOpen(CircuitBreakerConfig circuitBreakerConfig) {
         /**
          * 断路器强制打开状态下，滑动窗口的大小是0，也就是不需要统计数据，之后关闭
          */
-=======
-    static CircuitBreakerMetrics forForcedOpen(CircuitBreakerConfig circuitBreakerConfig) {
->>>>>>> d0d150f2
         return new CircuitBreakerMetrics(0, CircuitBreakerConfig.SlidingWindowType.COUNT_BASED,
             circuitBreakerConfig);
     }
 
-<<<<<<< HEAD
-    static CircuitBreakerMetrics forDisabled(CircuitBreakerConfig circuitBreakerConfig, Clock clock) {
+    static CircuitBreakerMetrics forDisabled(CircuitBreakerConfig circuitBreakerConfig) {
         /**
          * 断路器禁用的状态下，滑动窗口的大小是0
          */
-=======
-    static CircuitBreakerMetrics forDisabled(CircuitBreakerConfig circuitBreakerConfig) {
->>>>>>> d0d150f2
         return new CircuitBreakerMetrics(0, CircuitBreakerConfig.SlidingWindowType.COUNT_BASED,
             circuitBreakerConfig);
     }
