/*
 *
 *  Copyright 2016 Robert Winkler
 *
 *  Licensed under the Apache License, Version 2.0 (the "License");
 *  you may not use this file except in compliance with the License.
 *  You may obtain a copy of the License at
 *
 *         http://www.apache.org/licenses/LICENSE-2.0
 *
 *  Unless required by applicable law or agreed to in writing, software
 *  distributed under the License is distributed on an "AS IS" BASIS,
 *  WITHOUT WARRANTIES OR CONDITIONS OF ANY KIND, either express or implied.
 *  See the License for the specific language governing permissions and
 *  limitations under the License.
 *
 *
 */
package io.github.resilience4j.circuitbreaker.internal;

import static io.github.resilience4j.circuitbreaker.CircuitBreaker.State.FORCED_OPEN;
import static io.github.resilience4j.circuitbreaker.CircuitBreakerConfig.custom;
import static org.assertj.core.api.Assertions.assertThat;
import static org.assertj.core.api.Assertions.assertThatNoException;
import static org.assertj.core.api.Assertions.assertThatThrownBy;
import static org.mockito.ArgumentMatchers.any;
import static org.mockito.Mockito.mock;
import static org.mockito.Mockito.never;
import static org.mockito.Mockito.times;
import static org.mockito.Mockito.verify;

import java.time.Duration;
import java.time.Instant;
import java.time.ZoneId;
import java.time.temporal.ChronoUnit;
import java.util.concurrent.TimeUnit;
import java.util.function.Consumer;

import com.statemachinesystems.mockclock.MockClock;

import org.junit.Before;
import org.junit.Test;

import io.github.resilience4j.circuitbreaker.CallNotPermittedException;
import io.github.resilience4j.circuitbreaker.CircuitBreaker;
import io.github.resilience4j.circuitbreaker.CircuitBreakerConfig;
import io.github.resilience4j.circuitbreaker.CircuitBreakerConfig.SlidingWindowType;
import io.github.resilience4j.circuitbreaker.IllegalStateTransitionException;
import io.github.resilience4j.circuitbreaker.event.CircuitBreakerOnErrorEvent;
import io.github.resilience4j.circuitbreaker.event.CircuitBreakerOnFailureRateExceededEvent;
import io.github.resilience4j.circuitbreaker.event.CircuitBreakerOnSlowCallRateExceededEvent;
import io.github.resilience4j.circuitbreaker.event.CircuitBreakerOnStateTransitionEvent;
import io.github.resilience4j.circuitbreaker.event.CircuitBreakerOnSuccessEvent;
import io.github.resilience4j.core.EventConsumer;
import io.github.resilience4j.core.IntervalFunction;

public class CircuitBreakerStateMachineTest {

    private CircuitBreaker circuitBreaker;
    private MockClock mockClock;
    private EventConsumer<CircuitBreakerOnSuccessEvent> mockOnSuccessEventConsumer;
    private EventConsumer<CircuitBreakerOnErrorEvent> mockOnErrorEventConsumer;
    private EventConsumer<CircuitBreakerOnStateTransitionEvent> mockOnStateTransitionEventConsumer;
    private EventConsumer<CircuitBreakerOnFailureRateExceededEvent> mockOnFailureRateExceededEventConsumer;
    private EventConsumer<CircuitBreakerOnSlowCallRateExceededEvent> mockOnSlowCallRateExceededEventConsumer;

    @Before
    @SuppressWarnings("unchecked")
    public void setUp() {
        mockOnSuccessEventConsumer = (EventConsumer<CircuitBreakerOnSuccessEvent>) mock(EventConsumer.class);
        mockOnErrorEventConsumer = (EventConsumer<CircuitBreakerOnErrorEvent>) mock(EventConsumer.class);
        mockOnStateTransitionEventConsumer = (EventConsumer<CircuitBreakerOnStateTransitionEvent>) mock(EventConsumer.class);
        mockOnFailureRateExceededEventConsumer = (EventConsumer<CircuitBreakerOnFailureRateExceededEvent>) mock(EventConsumer.class);
        mockOnSlowCallRateExceededEventConsumer = (EventConsumer<CircuitBreakerOnSlowCallRateExceededEvent>) mock(EventConsumer.class);
        mockClock = MockClock.at(2019, 1, 1, 12, 0, 0, ZoneId.of("UTC"));
        circuitBreaker = new CircuitBreakerStateMachine("testName", custom()
            .failureRateThreshold(50) // 错误率50 ，
            .permittedNumberOfCallsInHalfOpenState(4)// 半开状态下的滑动窗口 大小4
            .slowCallDurationThreshold(Duration.ofSeconds(4))
            .slowCallRateThreshold(50)
<<<<<<< HEAD
            .maxWaitDurationInHalfOpenState(Duration.ofSeconds(1)) // 从半开状态到开路状态的时间间隔：HalfOpenState 到 toOpenState，
            .slidingWindow(20, 5, SlidingWindowType.TIME_BASED)
            .waitDurationInOpenState(Duration.ofSeconds(5)) // 从open状态 到 halfOpen状态的间隔时间
=======
            .maxWaitDurationInHalfOpenState(Duration.ofSeconds(1))
            .slidingWindow(
                20,
                5,
                SlidingWindowType.TIME_BASED,
                CircuitBreakerConfig.SlidingWindowSynchronizationStrategy.SYNCHRONIZED
            )
            .waitDurationInOpenState(Duration.ofSeconds(5))
>>>>>>> d0d150f2
            .ignoreExceptions(NumberFormatException.class)
            .currentTimestampFunction(clock -> clock.instant().toEpochMilli(), TimeUnit.MILLISECONDS)
            .clock(mockClock)
            .build());
    }

    @Test
    public void shouldReturnTheCorrectName() {
        assertThat(circuitBreaker.getName()).isEqualTo("testName");
    }

    @Test()
    public void shouldThrowCallNotPermittedExceptionWhenStateIsOpen() {
        circuitBreaker.transitionToOpenState();
        assertThatThrownBy(circuitBreaker::acquirePermission)
            .isInstanceOf(CallNotPermittedException.class);
        assertThat(circuitBreaker.getMetrics().getNumberOfNotPermittedCalls()).isEqualTo(1);
    }

    @Test()
    public void shouldThrowCallNotPermittedExceptionWhenStateIsForcedOpen() {
        circuitBreaker.transitionToForcedOpenState();
        assertThatThrownBy(circuitBreaker::acquirePermission)
            .isInstanceOf(CallNotPermittedException.class);
        assertThat(circuitBreaker.getMetrics().getNumberOfNotPermittedCalls()).isEqualTo(1);
    }

    @Test()
    public void shouldIncreaseCounterOnReleasePermission() {
        circuitBreaker.transitionToOpenState();
        circuitBreaker.transitionToHalfOpenState();
        assertThat(circuitBreaker.tryAcquirePermission()).isTrue();
        assertThat(circuitBreaker.tryAcquirePermission()).isTrue();
        assertThat(circuitBreaker.tryAcquirePermission()).isTrue();
        assertThat(circuitBreaker.tryAcquirePermission()).isTrue();
        assertThat(circuitBreaker.tryAcquirePermission()).isFalse();
        assertThat(circuitBreaker.tryAcquirePermission()).isFalse();

        circuitBreaker.releasePermission();
        assertThat(circuitBreaker.tryAcquirePermission()).isTrue();
    }

    @Test
    public void shouldThrowCallNotPermittedExceptionWhenNotFurtherTestCallsArePermitted() {
        circuitBreaker.transitionToOpenState();
        circuitBreaker.transitionToHalfOpenState();
        assertThat(circuitBreaker.tryAcquirePermission()).isTrue();
        assertThat(circuitBreaker.tryAcquirePermission()).isTrue();
        assertThat(circuitBreaker.tryAcquirePermission()).isTrue();
        assertThat(circuitBreaker.tryAcquirePermission()).isTrue();
        assertThatThrownBy(circuitBreaker::acquirePermission)
            .isInstanceOf(CallNotPermittedException.class);
        assertThat(circuitBreaker.getMetrics().getNumberOfNotPermittedCalls()).isEqualTo(1);
    }

    @Test
    public void shouldOnlyPermitFourCallsInHalfOpenState() {
        assertThatMetricsAreReset();
        circuitBreaker.transitionToOpenState();
        circuitBreaker.transitionToHalfOpenState();
        assertThat(circuitBreaker.getState()).isEqualTo(CircuitBreaker.State.HALF_OPEN);
        assertThat(circuitBreaker.tryAcquirePermission()).isTrue();
        assertThat(circuitBreaker.tryAcquirePermission()).isTrue();
        assertThat(circuitBreaker.tryAcquirePermission()).isTrue();
        assertThat(circuitBreaker.tryAcquirePermission()).isTrue();
        assertThat(circuitBreaker.tryAcquirePermission()).isFalse();
        assertThat(circuitBreaker.tryAcquirePermission()).isFalse();
        circuitBreaker.transitionToOpenState();
        circuitBreaker.transitionToHalfOpenState();
        assertThat(circuitBreaker.tryAcquirePermission()).isTrue();
        assertThat(circuitBreaker.tryAcquirePermission()).isTrue();
        assertThat(circuitBreaker.tryAcquirePermission()).isTrue();
        assertThat(circuitBreaker.tryAcquirePermission()).isTrue();
        assertThat(circuitBreaker.tryAcquirePermission()).isFalse();
        assertThat(circuitBreaker.tryAcquirePermission()).isFalse();
    }


    @Test
    public void shouldOpenAfterFailureRateThresholdExceeded2() {
        circuitBreaker.onSuccess(0, TimeUnit.NANOSECONDS);

        mockClock.advanceBySeconds(1);

        circuitBreaker.onSuccess(0, TimeUnit.NANOSECONDS);

        mockClock.advanceBySeconds(1);

        circuitBreaker.onSuccess(0, TimeUnit.NANOSECONDS);

        mockClock.advanceBySeconds(1);

        circuitBreaker.onError(0, TimeUnit.NANOSECONDS, new RuntimeException());

        mockClock.advanceBySeconds(1);

        circuitBreaker.onError(0, TimeUnit.NANOSECONDS, new RuntimeException());

        assertThat(circuitBreaker.getState()).isEqualTo(CircuitBreaker.State.CLOSED);

        mockClock.advanceBySeconds(1);

        assertThat(circuitBreaker.getState()).isEqualTo(CircuitBreaker.State.CLOSED);

        circuitBreaker.onError(0, TimeUnit.NANOSECONDS, new RuntimeException());

        assertThat(circuitBreaker.getState()).isEqualTo(CircuitBreaker.State.OPEN);
    }

    @Test
    public void shouldOpenAfterFailureRateThresholdExceeded() {
        // A ring buffer with size 5 is used in closed state
        // Initially the CircuitBreaker is closed
        assertThat(circuitBreaker.tryAcquirePermission()).isTrue();
        assertThat(circuitBreaker.getState()).isEqualTo(CircuitBreaker.State.CLOSED);
        assertThatMetricsAreReset();
        circuitBreaker.getEventPublisher().onFailureRateExceeded(mockOnFailureRateExceededEventConsumer);

        // Call 1 is a failure
        assertThat(circuitBreaker.tryAcquirePermission()).isTrue();
        circuitBreaker.onError(0, TimeUnit.NANOSECONDS,
            new RuntimeException()); // Should create a CircuitBreakerOnErrorEvent
        assertThat(circuitBreaker.getState()).isEqualTo(CircuitBreaker.State.CLOSED);
        assertCircuitBreakerMetricsEqualTo(-1f, 0, 1, 1, 0L);

        // Call 2 is a failure
        assertThat(circuitBreaker.tryAcquirePermission()).isTrue();
        circuitBreaker.onError(0, TimeUnit.NANOSECONDS,
            new RuntimeException()); // Should create a CircuitBreakerOnErrorEvent
        assertThat(circuitBreaker.getState()).isEqualTo(CircuitBreaker.State.CLOSED);
        assertCircuitBreakerMetricsEqualTo(-1f, 0, 2, 2, 0L);

        // Call 3 is a failure
        assertThat(circuitBreaker.tryAcquirePermission()).isTrue();
        circuitBreaker.onError(0, TimeUnit.NANOSECONDS,
            new RuntimeException()); // Should create a CircuitBreakerOnErrorEvent
        assertThat(circuitBreaker.getState()).isEqualTo(CircuitBreaker.State.CLOSED);
        assertCircuitBreakerMetricsEqualTo(-1f, 0, 3, 3, 0L);

        // Call 4 is a success
        assertThat(circuitBreaker.tryAcquirePermission()).isTrue();
        circuitBreaker
            .onSuccess(0, TimeUnit.NANOSECONDS); // Should create a CircuitBreakerOnSuccessEvent
        assertThat(circuitBreaker.getState()).isEqualTo(CircuitBreaker.State.CLOSED);
        assertCircuitBreakerMetricsEqualTo(-1f, 1, 4, 3, 0L);

        // Call 5 is a success
        circuitBreaker
            .onSuccess(0, TimeUnit.NANOSECONDS); // Should create a CircuitBreakerOnSuccessEvent

        // The ring buffer is filled and the failure rate is above 50%
        assertThat(circuitBreaker.getState()).isEqualTo(
            CircuitBreaker.State.OPEN); // Should create a CircuitBreakerOnStateTransitionEvent (6)
        assertThat(circuitBreaker.getMetrics().getNumberOfBufferedCalls()).isEqualTo(5);
        assertThat(circuitBreaker.getMetrics().getNumberOfFailedCalls()).isEqualTo(3);
        assertThat(circuitBreaker.getMetrics().getFailureRate()).isEqualTo(60.0f);
        assertCircuitBreakerMetricsEqualTo(60.0f, 2, 5, 3, 0L);
        verify(mockOnFailureRateExceededEventConsumer, times(1)).consumeEvent(any(CircuitBreakerOnFailureRateExceededEvent.class));

        // Call to tryAcquirePermission records a notPermittedCall
        assertThat(circuitBreaker.tryAcquirePermission()).isFalse();
        assertCircuitBreakerMetricsEqualTo(60.0f, 2, 5, 3, 1L);
    }

    @Test
    public void shouldOpenAfterSlowCallRateThresholdExceeded() {
        // A ring buffer with size 5 is used in closed state
        // Initially the CircuitBreaker is closed
        assertThat(circuitBreaker.getState()).isEqualTo(CircuitBreaker.State.CLOSED);
        assertThatMetricsAreReset();

        // Call 1 is slow
        assertThat(circuitBreaker.tryAcquirePermission()).isTrue();
        circuitBreaker.onError(5, TimeUnit.SECONDS,
            new RuntimeException()); // Should create a CircuitBreakerOnErrorEvent
        assertThat(circuitBreaker.getState()).isEqualTo(CircuitBreaker.State.CLOSED);

        // Call 2 is slow
        assertThat(circuitBreaker.tryAcquirePermission()).isTrue();
        circuitBreaker.onSuccess(5, TimeUnit.SECONDS); // Should create a CircuitBreakerOnErrorEvent
        assertThat(circuitBreaker.getState()).isEqualTo(CircuitBreaker.State.CLOSED);

        // Call 3 is fast
        assertThat(circuitBreaker.tryAcquirePermission()).isTrue();
        circuitBreaker.onError(100, TimeUnit.MILLISECONDS,
            new RuntimeException()); // Should create a CircuitBreakerOnErrorEvent
        assertThat(circuitBreaker.getState()).isEqualTo(CircuitBreaker.State.CLOSED);

        // Call 4 is fast
        assertThat(circuitBreaker.tryAcquirePermission()).isTrue();
        circuitBreaker
            .onSuccess(100, TimeUnit.MILLISECONDS); // Should create a CircuitBreakerOnSuccessEvent
        assertThat(circuitBreaker.getState()).isEqualTo(CircuitBreaker.State.CLOSED);

        // Call 5 is slow
        circuitBreaker
            .onSuccess(5, TimeUnit.SECONDS); // Should create a CircuitBreakerOnSuccessEvent

        // The ring buffer is filled and the slow call rate is above 50%
        assertThat(circuitBreaker.getState()).isEqualTo(
            CircuitBreaker.State.OPEN); // Should create a CircuitBreakerOnStateTransitionEvent (6)
        assertThat(circuitBreaker.getMetrics().getNumberOfBufferedCalls()).isEqualTo(5);
        assertThat(circuitBreaker.getMetrics().getNumberOfSlowCalls()).isEqualTo(3);
        assertThat(circuitBreaker.getMetrics().getSlowCallRate()).isEqualTo(60.0f);

    }

    @Test
    public void shouldOpenAfterSlowCallRateThresholdExceededUsingMockClock() {
        // A ring buffer with size 5 is used in closed state
        // Initially the CircuitBreaker is closed
        assertThat(circuitBreaker.getState()).isEqualTo(CircuitBreaker.State.CLOSED);
        assertThatMetricsAreReset();
        Consumer<Integer> consumer = circuitBreaker.decorateConsumer(mockClock::advanceBySeconds);
        // Call 1 is slow
        consumer.accept(5);
        assertThat(circuitBreaker.getMetrics().getNumberOfBufferedCalls()).isEqualTo(1);
        assertThat(circuitBreaker.getMetrics().getNumberOfSlowCalls()).isEqualTo(1);
        assertThat(circuitBreaker.getState()).isEqualTo(CircuitBreaker.State.CLOSED);

        // Call 2 is slow
        consumer.accept(5);
        assertThat(circuitBreaker.getMetrics().getNumberOfBufferedCalls()).isEqualTo(2);
        assertThat(circuitBreaker.getMetrics().getNumberOfSlowCalls()).isEqualTo(2);
        assertThat(circuitBreaker.getState()).isEqualTo(CircuitBreaker.State.CLOSED);

        // Call 3 is fast
        consumer.accept(1);
        assertThat(circuitBreaker.getMetrics().getNumberOfBufferedCalls()).isEqualTo(3);
        assertThat(circuitBreaker.getMetrics().getNumberOfSlowCalls()).isEqualTo(2);
        assertThat(circuitBreaker.getState()).isEqualTo(CircuitBreaker.State.CLOSED);

        // Call 4 is fast
        consumer.accept(1);
        assertThat(circuitBreaker.getMetrics().getNumberOfBufferedCalls()).isEqualTo(4);
        assertThat(circuitBreaker.getMetrics().getNumberOfSlowCalls()).isEqualTo(2);
        assertThat(circuitBreaker.getState()).isEqualTo(CircuitBreaker.State.CLOSED);

        // Call 5 is slow
        consumer.accept(5);
        // The ring buffer is filled and the slow call rate is above 50%
        assertThat(circuitBreaker.getState()).isEqualTo(
            CircuitBreaker.State.OPEN); // Should create a CircuitBreakerOnStateTransitionEvent (6)
        assertThat(circuitBreaker.getMetrics().getNumberOfBufferedCalls()).isEqualTo(5);
        assertThat(circuitBreaker.getMetrics().getNumberOfSlowCalls()).isEqualTo(3);
        assertThat(circuitBreaker.getMetrics().getSlowCallRate()).isEqualTo(60.0f);
    }

    @Test
    public void shouldTransitionToHalfOpenAfterWaitDuration() {
        // Initially the CircuitBreaker is open
        circuitBreaker.transitionToOpenState();
        assertThatMetricsAreReset();

        assertThat(circuitBreaker.getState()).isEqualTo(CircuitBreaker.State.OPEN);
        assertThat(circuitBreaker.tryAcquirePermission())
            .isFalse(); // Should create a CircuitBreakerOnCallNotPermittedEvent

        mockClock.advanceBySeconds(3);

        // The CircuitBreaker is still open, because the wait duration of 5 seconds is not elapsed.
        assertThat(circuitBreaker.getState()).isEqualTo(CircuitBreaker.State.OPEN);
        assertThat(circuitBreaker.tryAcquirePermission())
            .isFalse(); // Should create a CircuitBreakerOnCallNotPermittedEvent

        assertCircuitBreakerMetricsEqualTo(-1f, 0, 0, 0, 2L);

        mockClock.advanceBySeconds(3);

        // The CircuitBreaker switches to half open, because the wait duration of 5 seconds is elapsed.
        assertThat(circuitBreaker.tryAcquirePermission()).isTrue();
        assertThat(circuitBreaker.getState()).isEqualTo(
            CircuitBreaker.State.HALF_OPEN); // Should create a CircuitBreakerOnStateTransitionEvent (9)
        // Metrics are reset
        assertCircuitBreakerMetricsEqualTo(-1f, 0, 0, 0, 0L);
    }

    @Test
    public void shouldTransitionToHalfOpenAfterPassedWaitDuration() {
        // Initially the CircuitBreaker is open
        circuitBreaker.transitionToOpenStateFor(Duration.ofHours(2));
        assertThatMetricsAreReset();

        assertThat(circuitBreaker.getState()).isEqualTo(CircuitBreaker.State.OPEN);
        assertThat(circuitBreaker.tryAcquirePermission())
            .isFalse(); // Should create a CircuitBreakerOnCallNotPermittedEvent

        mockClock.advanceByHours(1);

        // The CircuitBreaker is still open, because the wait duration of 2 hours is not elapsed.
        assertThat(circuitBreaker.getState()).isEqualTo(CircuitBreaker.State.OPEN);
        assertThat(circuitBreaker.tryAcquirePermission())
            .isFalse(); // Should create a CircuitBreakerOnCallNotPermittedEvent

        assertCircuitBreakerMetricsEqualTo(-1f, 0, 0, 0, 2L);

        mockClock.advanceByHours(1);
        mockClock.advanceBySeconds(1);

        // The CircuitBreaker switches to half open, because the wait duration of 2 hours is elapsed.
        assertThat(circuitBreaker.tryAcquirePermission()).isTrue();
        assertThat(circuitBreaker.getState()).isEqualTo(
            CircuitBreaker.State.HALF_OPEN); // Should create a CircuitBreakerOnStateTransitionEvent (9)
        // Metrics are reset
        assertCircuitBreakerMetricsEqualTo(-1f, 0, 0, 0, 0L);
    }

    @Test
    public void shouldTransitionToHalfOpenAfterPassedWaitUntil() {
        // Initially the CircuitBreaker is open
        Instant waitUntil = mockClock.instant().plus(30, ChronoUnit.MINUTES);
        circuitBreaker.transitionToOpenStateUntil(waitUntil);
        assertThatMetricsAreReset();

        assertThat(circuitBreaker.getState()).isEqualTo(CircuitBreaker.State.OPEN);
        assertThat(circuitBreaker.tryAcquirePermission())
            .isFalse(); // Should create a CircuitBreakerOnCallNotPermittedEvent

        mockClock.advanceByMinutes(15);

        // The CircuitBreaker is still open, because we did not pass the given point in time
        assertThat(circuitBreaker.getState()).isEqualTo(CircuitBreaker.State.OPEN);
        assertThat(circuitBreaker.tryAcquirePermission())
            .isFalse(); // Should create a CircuitBreakerOnCallNotPermittedEvent

        assertCircuitBreakerMetricsEqualTo(-1f, 0, 0, 0, 2L);

        mockClock.set(waitUntil);
        mockClock.advanceBySeconds(1);

        // The CircuitBreaker switches to half open, because we passed the given point in time
        assertThat(circuitBreaker.tryAcquirePermission()).isTrue();
        assertThat(circuitBreaker.getState()).isEqualTo(
            CircuitBreaker.State.HALF_OPEN); // Should create a CircuitBreakerOnStateTransitionEvent (9)
        // Metrics are reset
        assertCircuitBreakerMetricsEqualTo(-1f, 0, 0, 0, 0L);
    }

    @Test
    public void shouldTransitionToHalfOpenAfterWaitInterval() {
        CircuitBreaker intervalCircuitBreaker = new CircuitBreakerStateMachine("testName",
            CircuitBreakerConfig.custom()
                .failureRateThreshold(50)
                .slidingWindowSize(5)
                .permittedNumberOfCallsInHalfOpenState(4)
                .waitIntervalFunctionInOpenState(IntervalFunction.ofExponentialBackoff(5000L))
                .recordException(error -> !(error instanceof NumberFormatException))
                .clock(mockClock)
                .build());

        // Initially the CircuitBreaker is open
        intervalCircuitBreaker.transitionToOpenState();
        assertThatMetricsAreReset();

        assertThat(intervalCircuitBreaker.getState()).isEqualTo(CircuitBreaker.State.OPEN);
        assertThat(intervalCircuitBreaker.tryAcquirePermission())
            .isFalse(); // Should create a CircuitBreakerOnCallNotPermittedEvent

        mockClock.advanceBySeconds(3);

        // The CircuitBreaker is still open, because the wait duration of 5 seconds is not elapsed.
        assertThat(intervalCircuitBreaker.getState()).isEqualTo(CircuitBreaker.State.OPEN);
        assertThat(intervalCircuitBreaker.tryAcquirePermission())
            .isFalse(); // Should create a CircuitBreakerOnCallNotPermittedEvent

        assertCircuitBreakerMetricsEqualTo(intervalCircuitBreaker, -1f, 0, 0, 0, 2L);

        mockClock.advanceBySeconds(3);

        // The CircuitBreaker switches to half open, because the wait duration of 5 seconds is elapsed.
        assertThat(intervalCircuitBreaker.tryAcquirePermission()).isTrue();
        assertThat(intervalCircuitBreaker.getState()).isEqualTo(
            CircuitBreaker.State.HALF_OPEN); // Should create a CircuitBreakerOnStateTransitionEvent (9)
        // Metrics are reset
        assertCircuitBreakerMetricsEqualTo(intervalCircuitBreaker, -1f, 0, 0, 0, 0L);

        intervalCircuitBreaker.transitionToOpenState();
        mockClock.advanceBySeconds(6);
        // The CircuitBreaker is still open, because the new wait duration of 7.5 seconds is not elapsed.
        assertThat(intervalCircuitBreaker.getState()).isEqualTo(CircuitBreaker.State.OPEN);
        assertThat(intervalCircuitBreaker.tryAcquirePermission())
            .isFalse(); // Should create a CircuitBreakerOnCallNotPermittedEvent

        mockClock.advanceBySeconds(5);
        // The CircuitBreaker switches to half open, because the new wait duration of 10 seconds is elapsed.
        assertThat(intervalCircuitBreaker.tryAcquirePermission()).isTrue();
        assertThat(intervalCircuitBreaker.getState()).isEqualTo(
            CircuitBreaker.State.HALF_OPEN); // Should create a CircuitBreakerOnStateTransitionEvent (9)
        // Metrics are reset
        assertCircuitBreakerMetricsEqualTo(intervalCircuitBreaker, -1f, 0, 0, 0, 0L);
    }

    @Test
    public void shouldTransitionBackToOpenStateWhenFailureRateIsAboveThreshold() {
        // Initially the CircuitBreaker is half_open
        circuitBreaker.transitionToOpenState();
        circuitBreaker.transitionToHalfOpenState();
        assertThat(circuitBreaker.getState()).isEqualTo(CircuitBreaker.State.HALF_OPEN);
        assertCircuitBreakerMetricsEqualTo(-1f, 0, 0, 0, 0L);

        // A ring buffer with size 3 is used in half open state
        // Call 1 is a failure
        assertThat(circuitBreaker.tryAcquirePermission()).isTrue();
        circuitBreaker.onError(0, TimeUnit.NANOSECONDS,
            new RuntimeException()); // Should create a CircuitBreakerOnErrorEvent

        // Call 2 is a failure
        assertThat(circuitBreaker.tryAcquirePermission()).isTrue();
        circuitBreaker.onError(0, TimeUnit.NANOSECONDS,
            new RuntimeException()); // Should create a CircuitBreakerOnErrorEvent
        // Call 3 is a success
        assertThat(circuitBreaker.tryAcquirePermission()).isTrue();
        circuitBreaker.onSuccess(0,
            TimeUnit.NANOSECONDS); // Should create a CircuitBreakerOnSuccessEvent (12)
        // Call 2 is a failure
        assertThat(circuitBreaker.tryAcquirePermission()).isTrue();
        circuitBreaker.onError(0, TimeUnit.NANOSECONDS,
            new RuntimeException()); // Should create a CircuitBreakerOnErrorEvent

        // The ring buffer is filled and the failure rate is above 50%
        // The state machine transitions back to OPEN state
        assertThat(circuitBreaker.getState()).isEqualTo(
            CircuitBreaker.State.OPEN); // Should create a CircuitBreakerOnStateTransitionEvent (13)
        assertCircuitBreakerMetricsEqualTo(75f, 1, 4, 3, 0L);
    }

    @Test
    public void shouldTransitionBackToOpenStateWhenSlowCallRateIsAboveThreshold() {
        // Initially the CircuitBreaker is half_open
        circuitBreaker.transitionToOpenState();
        circuitBreaker.transitionToHalfOpenState();
        assertThat(circuitBreaker.getState()).isEqualTo(CircuitBreaker.State.HALF_OPEN);

        // Call 1 is slow
        assertThat(circuitBreaker.tryAcquirePermission()).isTrue();
        circuitBreaker.onSuccess(5, TimeUnit.SECONDS);

        // Call 2 is slow
        assertThat(circuitBreaker.tryAcquirePermission()).isTrue();
        circuitBreaker.onSuccess(5, TimeUnit.SECONDS);

        // Call 3 is slow
        assertThat(circuitBreaker.tryAcquirePermission()).isTrue();
        circuitBreaker.onSuccess(5, TimeUnit.SECONDS);

        // Call 4 is fast
        assertThat(circuitBreaker.tryAcquirePermission()).isTrue();
        circuitBreaker.onSuccess(1, TimeUnit.SECONDS);

        // The failure rate is blow 50%, but slow call rate is above 50%
        // The state machine transitions back to OPEN state
        assertThat(circuitBreaker.getState()).isEqualTo(CircuitBreaker.State.OPEN);
        assertThat(circuitBreaker.getMetrics().getNumberOfSlowCalls()).isEqualTo(3);
        assertThat(circuitBreaker.getMetrics().getSlowCallRate()).isEqualTo(75.0f);
        assertThat(circuitBreaker.getMetrics().getFailureRate()).isEqualTo(0f);
    }


    @Test
    public void shouldTransitionBackToClosedStateWhenFailureIsBelowThreshold() {
        // Initially the CircuitBreaker is half_open
        circuitBreaker.transitionToOpenState();
        circuitBreaker.transitionToHalfOpenState();
        assertThat(circuitBreaker.getState()).isEqualTo(CircuitBreaker.State.HALF_OPEN);
        assertCircuitBreakerMetricsEqualTo(-1f, 0, 0, 0, 0L);

        // Call 1 is a failure
        assertThat(circuitBreaker.tryAcquirePermission()).isTrue();
        circuitBreaker.onError(0, TimeUnit.NANOSECONDS,
            new RuntimeException()); // Should create a CircuitBreakerOnErrorEvent

        // Call 2 is a success
        assertThat(circuitBreaker.tryAcquirePermission()).isTrue();
        circuitBreaker
            .onSuccess(0, TimeUnit.NANOSECONDS); // Should create a CircuitBreakerOnSuccessEvent

        // Call 3 is a success
        assertThat(circuitBreaker.tryAcquirePermission()).isTrue();
        circuitBreaker
            .onSuccess(0, TimeUnit.NANOSECONDS); // Should create a CircuitBreakerOnSuccessEvent

        // Call 4 is a success
        assertThat(circuitBreaker.tryAcquirePermission()).isTrue();
        circuitBreaker
            .onSuccess(0, TimeUnit.NANOSECONDS); // Should create a CircuitBreakerOnSuccessEvent

        // The ring buffer is filled and the failure rate is below 50%
        // The state machine transitions back to CLOSED state
        assertThat(circuitBreaker.tryAcquirePermission()).isTrue();
        assertThat(circuitBreaker.getState()).isEqualTo(
            CircuitBreaker.State.CLOSED); // Should create a CircuitBreakerOnStateTransitionEvent
        assertCircuitBreakerMetricsEqualTo(-1f, 0, 0, 0, 0L);

        // // Call 5 is a success and fills the buffer in closed state
        assertThat(circuitBreaker.tryAcquirePermission()).isTrue();
        circuitBreaker
            .onSuccess(0, TimeUnit.NANOSECONDS); // Should create a CircuitBreakerOnSuccessEvent
        assertCircuitBreakerMetricsEqualTo(-1f, 1, 1, 0, 0L);

    }

    @Test
    public void shouldResetMetrics() {
        assertThat(circuitBreaker.getState()).isEqualTo(
            CircuitBreaker.State.CLOSED); // Should create a CircuitBreakerOnStateTransitionEvent (21)
        assertThatMetricsAreReset();

        circuitBreaker.onSuccess(0, TimeUnit.NANOSECONDS);
        circuitBreaker.onError(0, TimeUnit.NANOSECONDS, new RuntimeException());

        assertCircuitBreakerMetricsEqualTo(-1f, 1, 2, 1, 0L);

        circuitBreaker.reset(); // Should create a CircuitBreakerOnResetEvent (20)
        assertThatMetricsAreReset();

    }

    @Test
    public void shouldDisableCircuitBreaker() {
        circuitBreaker
            .transitionToDisabledState(); // Should create a CircuitBreakerOnStateTransitionEvent

        assertThat(circuitBreaker.getState()).isEqualTo(
            CircuitBreaker.State.DISABLED); // Should create a CircuitBreakerOnStateTransitionEvent (21)
        assertThatMetricsAreReset();

        assertThat(circuitBreaker.tryAcquirePermission()).isTrue();
        circuitBreaker
            .onSuccess(0, TimeUnit.NANOSECONDS); // Should not create a CircuitBreakerOnSuccessEvent

        assertThat(circuitBreaker.tryAcquirePermission()).isTrue();
        circuitBreaker.onError(0, TimeUnit.NANOSECONDS,
            new RuntimeException()); // Should not create a CircuitBreakerOnErrorEvent

        assertThat(circuitBreaker.tryAcquirePermission()).isTrue();
        circuitBreaker.onError(0, TimeUnit.NANOSECONDS,
            new RuntimeException()); // Should not create a CircuitBreakerOnErrorEvent

        assertThat(circuitBreaker.tryAcquirePermission()).isTrue();
        circuitBreaker.onError(0, TimeUnit.NANOSECONDS,
            new RuntimeException()); // Should not create a CircuitBreakerOnErrorEvent

        circuitBreaker.acquirePermission();
        circuitBreaker.onError(0, TimeUnit.NANOSECONDS,
            new RuntimeException()); // Should not create a CircuitBreakerOnErrorEvent

        assertThatMetricsAreReset();
    }

    @Test
    public void shouldForceOpenCircuitBreaker() {
        circuitBreaker
            .transitionToForcedOpenState(); // Should create a CircuitBreakerOnStateTransitionEvent

        assertThat(circuitBreaker.getState()).isEqualTo(
            FORCED_OPEN); // Should create a CircuitBreakerOnStateTransitionEvent

        assertThat(circuitBreaker.tryAcquirePermission()).isFalse();

        mockClock.advanceBySeconds(6);

        assertThat(circuitBreaker.tryAcquirePermission()).isFalse();

        // The CircuitBreaker should not transition to half open, even if the wait duration of 5 seconds is elapsed.

        assertThat(circuitBreaker.getState()).isEqualTo(
            FORCED_OPEN); // Should create a CircuitBreakerOnStateTransitionEvent
        assertCircuitBreakerMetricsEqualTo(-1f, 0, 0, 0, 2L);
    }

    @Test
    public void shouldReleasePermissionWhenExceptionIgnored() {
        circuitBreaker.transitionToOpenState();
        circuitBreaker.transitionToHalfOpenState();
        assertThat(circuitBreaker.getState()).isEqualTo(CircuitBreaker.State.HALF_OPEN);

        assertThat(circuitBreaker.tryAcquirePermission()).isTrue();
        circuitBreaker.onSuccess(0, TimeUnit.NANOSECONDS);
        assertThat(circuitBreaker.getState()).isEqualTo(CircuitBreaker.State.HALF_OPEN);
        assertCircuitBreakerMetricsEqualTo(-1f, 1, 1, 0, 0L);

        assertThat(circuitBreaker.tryAcquirePermission()).isTrue();
        circuitBreaker.onSuccess(0, TimeUnit.NANOSECONDS);
        assertThat(circuitBreaker.getState()).isEqualTo(CircuitBreaker.State.HALF_OPEN);
        assertCircuitBreakerMetricsEqualTo(-1f, 2, 2, 0, 0L);

        assertThat(circuitBreaker.tryAcquirePermission()).isTrue();
        circuitBreaker.onSuccess(0, TimeUnit.NANOSECONDS); //
        assertThat(circuitBreaker.getState()).isEqualTo(CircuitBreaker.State.HALF_OPEN);
        assertCircuitBreakerMetricsEqualTo(-1f, 3, 3, 0, 0L);

        assertThat(circuitBreaker.tryAcquirePermission()).isTrue();
        // Should ignore NumberFormatException and release permission
        circuitBreaker.onError(0, TimeUnit.NANOSECONDS, new NumberFormatException());
        assertThat(circuitBreaker.getState()).isEqualTo(CircuitBreaker.State.HALF_OPEN);
        assertCircuitBreakerMetricsEqualTo(-1f, 3, 3, 0, 0L);

        assertThat(circuitBreaker.tryAcquirePermission()).isTrue();
        circuitBreaker.onError(0, TimeUnit.NANOSECONDS, new RuntimeException());
        assertThat(circuitBreaker.getState()).isEqualTo(CircuitBreaker.State.CLOSED);
        assertCircuitBreakerMetricsEqualTo(-1f, 0, 0, 0, 0L);
    }

    @Test
    public void shouldIgnoreExceptionsAndThenTransitionToClosed() {
        circuitBreaker.transitionToOpenState();
        circuitBreaker.transitionToHalfOpenState();
        assertThat(circuitBreaker.getState()).isEqualTo(CircuitBreaker.State.HALF_OPEN);

        assertThat(circuitBreaker.tryAcquirePermission()).isTrue();
        // Should ignore NumberFormatException and release permission
        circuitBreaker.onError(0, TimeUnit.NANOSECONDS, new NumberFormatException());
        assertThat(circuitBreaker.getState()).isEqualTo(CircuitBreaker.State.HALF_OPEN);

        assertThat(circuitBreaker.tryAcquirePermission()).isTrue();
        // Should ignore NumberFormatException and release permission
        circuitBreaker.onError(0, TimeUnit.NANOSECONDS, new NumberFormatException());
        assertThat(circuitBreaker.getState()).isEqualTo(CircuitBreaker.State.HALF_OPEN);

        assertThat(circuitBreaker.tryAcquirePermission()).isTrue();
        // Should ignore NumberFormatException and release permission
        circuitBreaker.onError(0, TimeUnit.NANOSECONDS, new NumberFormatException());
        assertThat(circuitBreaker.getState()).isEqualTo(CircuitBreaker.State.HALF_OPEN);

        assertThat(circuitBreaker.tryAcquirePermission()).isTrue();
        // Should ignore NumberFormatException and release permission
        circuitBreaker.onError(0, TimeUnit.NANOSECONDS, new NumberFormatException());
        assertThat(circuitBreaker.getState()).isEqualTo(CircuitBreaker.State.HALF_OPEN);

        assertCircuitBreakerMetricsEqualTo(-1f, 0, 0, 0, 0L);

        assertThat(circuitBreaker.tryAcquirePermission()).isTrue();
        circuitBreaker.onSuccess(0, TimeUnit.NANOSECONDS); //
        assertThat(circuitBreaker.getState()).isEqualTo(CircuitBreaker.State.HALF_OPEN);

        assertThat(circuitBreaker.tryAcquirePermission()).isTrue();
        circuitBreaker.onSuccess(0, TimeUnit.NANOSECONDS); //
        assertThat(circuitBreaker.getState()).isEqualTo(CircuitBreaker.State.HALF_OPEN);

        assertThat(circuitBreaker.tryAcquirePermission()).isTrue();
        circuitBreaker.onSuccess(0, TimeUnit.NANOSECONDS); //
        assertThat(circuitBreaker.getState()).isEqualTo(CircuitBreaker.State.HALF_OPEN);

        assertCircuitBreakerMetricsEqualTo(-1f, 3, 3, 0, 0L);

        assertThat(circuitBreaker.tryAcquirePermission()).isTrue();
        circuitBreaker.onSuccess(0, TimeUnit.NANOSECONDS); //
        assertThat(circuitBreaker.getState()).isEqualTo(CircuitBreaker.State.CLOSED);

        assertCircuitBreakerMetricsEqualTo(-1f, 0, 0, 0, 0L);
    }


    @Test
    public void shouldNotAllowTransitionFromClosedToHalfOpen() {
        assertThatThrownBy(() -> circuitBreaker.transitionToHalfOpenState())
            .isInstanceOf(IllegalStateTransitionException.class)
            .hasMessage(
                "CircuitBreaker 'testName' tried an illegal state transition from CLOSED to HALF_OPEN");
        assertThat(circuitBreaker.getState()).isEqualTo(CircuitBreaker.State.CLOSED);
    }

    @Test
    public void shouldResetToClosedState() {
        circuitBreaker.transitionToOpenState();
        circuitBreaker.reset();
        assertThat(circuitBreaker.getState()).isEqualTo(CircuitBreaker.State.CLOSED);
    }

    @Test
    public void shouldResetClosedState() {
        circuitBreaker.onSuccess(0, TimeUnit.NANOSECONDS);
        circuitBreaker.onSuccess(0, TimeUnit.NANOSECONDS);
        assertThat(circuitBreaker.getMetrics().getNumberOfSuccessfulCalls()).isEqualTo(2);

        circuitBreaker.reset();
        assertThat(circuitBreaker.getState()).isEqualTo(CircuitBreaker.State.CLOSED);
        assertThat(circuitBreaker.getMetrics().getNumberOfSuccessfulCalls()).isZero();
    }

    @Test
    public void shouldResetMetricsAfterMetricsOnlyStateTransition() {
        circuitBreaker.onSuccess(0, TimeUnit.NANOSECONDS);
        circuitBreaker.onSuccess(0, TimeUnit.NANOSECONDS);
        assertThat(circuitBreaker.getMetrics().getNumberOfSuccessfulCalls()).isEqualTo(2);

        circuitBreaker.transitionToMetricsOnlyState();
        assertThat(circuitBreaker.getState()).isEqualTo(CircuitBreaker.State.METRICS_ONLY);
        assertThat(circuitBreaker.getMetrics().getNumberOfSuccessfulCalls()).isZero();
    }

    @Test
    public void shouldRecordMetricsInMetricsOnlyState() {
        // A ring buffer with size 5 is used in closed state
        // Initially the CircuitBreaker is closed
        circuitBreaker.transitionToMetricsOnlyState();
        assertThat(circuitBreaker.tryAcquirePermission()).isTrue();
        assertThat(circuitBreaker.getState()).isEqualTo(CircuitBreaker.State.METRICS_ONLY);
        assertThatMetricsAreReset();
        circuitBreaker.getEventPublisher().onSuccess(mockOnSuccessEventConsumer);
        circuitBreaker.getEventPublisher().onError(mockOnErrorEventConsumer);
        circuitBreaker.getEventPublisher().onStateTransition(mockOnStateTransitionEventConsumer);
        circuitBreaker.getEventPublisher().onFailureRateExceeded(mockOnFailureRateExceededEventConsumer);

        // Call 1 is a failure
        assertThat(circuitBreaker.tryAcquirePermission()).isTrue();
        circuitBreaker.onError(0, TimeUnit.NANOSECONDS, new RuntimeException());
        verify(mockOnErrorEventConsumer, times(1)).consumeEvent(any(CircuitBreakerOnErrorEvent.class));
        assertThat(circuitBreaker.getState()).isEqualTo(CircuitBreaker.State.METRICS_ONLY);
        assertCircuitBreakerMetricsEqualTo(-1f, 0, 1, 1, 0L);

        // Call 2 is a failure
        assertThat(circuitBreaker.tryAcquirePermission()).isTrue();
        circuitBreaker.onError(0, TimeUnit.NANOSECONDS, new RuntimeException());
        verify(mockOnErrorEventConsumer, times(2)).consumeEvent(any(CircuitBreakerOnErrorEvent.class));
        assertThat(circuitBreaker.getState()).isEqualTo(CircuitBreaker.State.METRICS_ONLY);
        assertCircuitBreakerMetricsEqualTo(-1f, 0, 2, 2, 0L);

        // Call 3 is a failure
        assertThat(circuitBreaker.tryAcquirePermission()).isTrue();
        circuitBreaker.onError(0, TimeUnit.NANOSECONDS, new RuntimeException());
        verify(mockOnErrorEventConsumer, times(3)).consumeEvent(any(CircuitBreakerOnErrorEvent.class));
        assertThat(circuitBreaker.getState()).isEqualTo(CircuitBreaker.State.METRICS_ONLY);
        assertCircuitBreakerMetricsEqualTo(-1f, 0, 3, 3, 0L);

        // Call 4 is a success
        assertThat(circuitBreaker.tryAcquirePermission()).isTrue();
        circuitBreaker.onSuccess(0, TimeUnit.NANOSECONDS);
        verify(mockOnSuccessEventConsumer, times(1)).consumeEvent(any(CircuitBreakerOnSuccessEvent.class));
        assertThat(circuitBreaker.getState()).isEqualTo(CircuitBreaker.State.METRICS_ONLY);
        assertCircuitBreakerMetricsEqualTo(-1f, 1, 4, 3, 0L);

        // Call 5 is a success
        circuitBreaker.onSuccess(0, TimeUnit.NANOSECONDS);
        verify(mockOnSuccessEventConsumer, times(2)).consumeEvent(any(CircuitBreakerOnSuccessEvent.class));

        // The ring buffer is filled and the failure rate is above 50%
        assertThat(circuitBreaker.getState()).isEqualTo(CircuitBreaker.State.METRICS_ONLY);
        verify(mockOnStateTransitionEventConsumer, never()).consumeEvent(any(CircuitBreakerOnStateTransitionEvent.class));
        verify(mockOnFailureRateExceededEventConsumer, times(1)).consumeEvent(any(CircuitBreakerOnFailureRateExceededEvent.class));
        assertThat(circuitBreaker.getMetrics().getNumberOfBufferedCalls()).isEqualTo(5);
        assertThat(circuitBreaker.getMetrics().getNumberOfFailedCalls()).isEqualTo(3);
        assertThat(circuitBreaker.getMetrics().getFailureRate()).isEqualTo(60.0f);
        assertCircuitBreakerMetricsEqualTo(60.0f, 2, 5, 3, 0L);

        circuitBreaker.onError(0, TimeUnit.NANOSECONDS, new RuntimeException());
        verify(mockOnFailureRateExceededEventConsumer, times(1)).consumeEvent(any(CircuitBreakerOnFailureRateExceededEvent.class));
        verify(mockOnErrorEventConsumer, times(4)).consumeEvent(any(CircuitBreakerOnErrorEvent.class));
        assertThat(circuitBreaker.getState()).isEqualTo(CircuitBreaker.State.METRICS_ONLY);
    }

    @Test
    public void shouldPublishEachEventOnceInMetricOnlyState() {
        circuitBreaker.transitionToMetricsOnlyState();
        circuitBreaker.getEventPublisher().onFailureRateExceeded(mockOnFailureRateExceededEventConsumer);
        circuitBreaker.getEventPublisher().onSlowCallRateExceeded(mockOnSlowCallRateExceededEventConsumer);

        // trigger FailureRateExceededEvent and SlowCallRateExceededEvent
        for(int times = 0; times<5; times++) {
            circuitBreaker.onError(5, TimeUnit.SECONDS, new RuntimeException());
        }

        verify(mockOnFailureRateExceededEventConsumer, times(1))
            .consumeEvent(any(CircuitBreakerOnFailureRateExceededEvent.class));
        verify(mockOnSlowCallRateExceededEventConsumer, times(1))
            .consumeEvent(any(CircuitBreakerOnSlowCallRateExceededEvent.class));
    }

    @Test
    public void allCircuitBreakerStatesAllowTransitionToMetricsOnlyMode() {
        for (final CircuitBreaker.State state : CircuitBreaker.State.values()) {
            assertThatNoException().isThrownBy(() -> CircuitBreaker.StateTransition.transitionBetween(circuitBreaker.getName(), state, CircuitBreaker.State.METRICS_ONLY));
        }
    }

    @Test
    public void allCircuitBreakerStatesAllowTransitionToItsOwnState() {
        for (final CircuitBreaker.State state : CircuitBreaker.State.values()) {
            assertThatNoException().isThrownBy(() -> CircuitBreaker.StateTransition.transitionBetween(circuitBreaker.getName(), state, state));
        }
    }

    @Test
    public void circuitBreakerDoesNotPublishStateTransitionEventsForInternalTransitions() {
        circuitBreaker.getEventPublisher().onStateTransition(mockOnStateTransitionEventConsumer);
        int expectedNumberOfStateTransitions = 0;

        circuitBreaker.transitionToOpenState();
        expectedNumberOfStateTransitions++;
        verify(mockOnStateTransitionEventConsumer, times(expectedNumberOfStateTransitions)).consumeEvent(any(CircuitBreakerOnStateTransitionEvent.class));
        circuitBreaker.transitionToOpenState();
        verify(mockOnStateTransitionEventConsumer, times(expectedNumberOfStateTransitions)).consumeEvent(any(CircuitBreakerOnStateTransitionEvent.class));

        circuitBreaker.transitionToHalfOpenState();
        expectedNumberOfStateTransitions++;
        verify(mockOnStateTransitionEventConsumer, times(expectedNumberOfStateTransitions)).consumeEvent(any(CircuitBreakerOnStateTransitionEvent.class));
        circuitBreaker.transitionToHalfOpenState();
        verify(mockOnStateTransitionEventConsumer, times(expectedNumberOfStateTransitions)).consumeEvent(any(CircuitBreakerOnStateTransitionEvent.class));

        circuitBreaker.transitionToDisabledState();
        expectedNumberOfStateTransitions++;
        verify(mockOnStateTransitionEventConsumer, times(expectedNumberOfStateTransitions)).consumeEvent(any(CircuitBreakerOnStateTransitionEvent.class));
        circuitBreaker.transitionToDisabledState();
        verify(mockOnStateTransitionEventConsumer, times(expectedNumberOfStateTransitions)).consumeEvent(any(CircuitBreakerOnStateTransitionEvent.class));

        circuitBreaker.transitionToMetricsOnlyState();
        expectedNumberOfStateTransitions++;
        verify(mockOnStateTransitionEventConsumer, times(expectedNumberOfStateTransitions)).consumeEvent(any(CircuitBreakerOnStateTransitionEvent.class));
        circuitBreaker.transitionToMetricsOnlyState();
        verify(mockOnStateTransitionEventConsumer, times(expectedNumberOfStateTransitions)).consumeEvent(any(CircuitBreakerOnStateTransitionEvent.class));

        circuitBreaker.transitionToClosedState();
        expectedNumberOfStateTransitions++;
        verify(mockOnStateTransitionEventConsumer, times(expectedNumberOfStateTransitions)).consumeEvent(any(CircuitBreakerOnStateTransitionEvent.class));
        circuitBreaker.transitionToClosedState();
        verify(mockOnStateTransitionEventConsumer, times(expectedNumberOfStateTransitions)).consumeEvent(any(CircuitBreakerOnStateTransitionEvent.class));
    }

    @Test
    public void circuitBreakerTransitionsToOpenAfterWaitDurationInHalfOpenState() throws InterruptedException {
        circuitBreaker.transitionToOpenState();
        // Initially the CircuitBreaker is in Half Open State
        circuitBreaker.transitionToHalfOpenState();
        assertThat(circuitBreaker.getState()).isEqualTo(CircuitBreaker.State.HALF_OPEN);
        // sleeping for maxWaitDurationInHalfOpenState to expire (maxWaitDurationInHalfOpenState = 1Sec)
        Thread.sleep(2000l);
        assertThat(circuitBreaker.getState()).isEqualTo(CircuitBreaker.State.OPEN);
    }

    private void assertCircuitBreakerMetricsEqualTo(Float expectedFailureRate,
        Integer expectedSuccessCalls, Integer expectedBufferedCalls, Integer expectedFailedCalls,
        Long expectedNotPermittedCalls) {
        assertCircuitBreakerMetricsEqualTo(circuitBreaker, expectedFailureRate,
            expectedSuccessCalls, expectedBufferedCalls, expectedFailedCalls,
            expectedNotPermittedCalls);
    }

    private void assertCircuitBreakerMetricsEqualTo(CircuitBreaker toTest,
        Float expectedFailureRate, Integer expectedSuccessCalls, Integer expectedBufferedCalls,
        Integer expectedFailedCalls, Long expectedNotPermittedCalls) {
        final CircuitBreaker.Metrics metrics = toTest.getMetrics();
        assertThat(metrics.getFailureRate()).isEqualTo(expectedFailureRate);
        assertThat(metrics.getNumberOfSuccessfulCalls()).isEqualTo(expectedSuccessCalls);
        assertThat(metrics.getNumberOfBufferedCalls()).isEqualTo(expectedBufferedCalls);
        assertThat(metrics.getNumberOfFailedCalls()).isEqualTo(expectedFailedCalls);
        assertThat(metrics.getNumberOfNotPermittedCalls()).isEqualTo(expectedNotPermittedCalls);
    }

    private void assertThatMetricsAreReset() {
        assertCircuitBreakerMetricsEqualTo(-1f, 0, 0, 0, 0L);
    }

}<|MERGE_RESOLUTION|>--- conflicted
+++ resolved
@@ -78,20 +78,14 @@
             .permittedNumberOfCallsInHalfOpenState(4)// 半开状态下的滑动窗口 大小4
             .slowCallDurationThreshold(Duration.ofSeconds(4))
             .slowCallRateThreshold(50)
-<<<<<<< HEAD
             .maxWaitDurationInHalfOpenState(Duration.ofSeconds(1)) // 从半开状态到开路状态的时间间隔：HalfOpenState 到 toOpenState，
-            .slidingWindow(20, 5, SlidingWindowType.TIME_BASED)
-            .waitDurationInOpenState(Duration.ofSeconds(5)) // 从open状态 到 halfOpen状态的间隔时间
-=======
-            .maxWaitDurationInHalfOpenState(Duration.ofSeconds(1))
             .slidingWindow(
                 20,
                 5,
                 SlidingWindowType.TIME_BASED,
                 CircuitBreakerConfig.SlidingWindowSynchronizationStrategy.SYNCHRONIZED
             )
-            .waitDurationInOpenState(Duration.ofSeconds(5))
->>>>>>> d0d150f2
+            .waitDurationInOpenState(Duration.ofSeconds(5))// 从open状态 到 halfOpen状态的间隔时间
             .ignoreExceptions(NumberFormatException.class)
             .currentTimestampFunction(clock -> clock.instant().toEpochMilli(), TimeUnit.MILLISECONDS)
             .clock(mockClock)
